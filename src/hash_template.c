/*
 *  hash_template.c : Generic framework for hash function extension modules
 *
 * Written by Andrew Kuchling and others
 *
 * ===================================================================
 * The contents of this file are dedicated to the public domain.  To
 * the extent that dedication to the public domain is not available,
 * everyone is granted a worldwide, perpetual, royalty-free,
 * non-exclusive license to exercise all rights associated with the
 * contents of this file for any purpose whatsoever.
 * No rights are reserved.
 *
 * THE SOFTWARE IS PROVIDED "AS IS", WITHOUT WARRANTY OF ANY KIND,
 * EXPRESS OR IMPLIED, INCLUDING BUT NOT LIMITED TO THE WARRANTIES OF
 * MERCHANTABILITY, FITNESS FOR A PARTICULAR PURPOSE AND
 * NONINFRINGEMENT. IN NO EVENT SHALL THE AUTHORS OR COPYRIGHT HOLDERS
 * BE LIABLE FOR ANY CLAIM, DAMAGES OR OTHER LIABILITY, WHETHER IN AN
 * ACTION OF CONTRACT, TORT OR OTHERWISE, ARISING FROM, OUT OF OR IN
 * CONNECTION WITH THE SOFTWARE OR THE USE OR OTHER DEALINGS IN THE
 * SOFTWARE.
 * ===================================================================
 */
  
/* Basic object type */

#ifdef HAVE_CONFIG_H
#include "config.h"
#endif
#ifdef _HAVE_STDC_HEADERS
#include <string.h>
#endif
#include "Python.h"
#include "pycrypto_compat.h"

#define _STR(x) #x
#define _XSTR(x) _STR(x)
#define _PASTE(x,y) x##y
#define _PASTE2(x,y) _PASTE(x,y)
#ifdef IS_PY3K
#define _MODULE_NAME _PASTE2(PyInit_,MODULE_NAME)
#else
#define _MODULE_NAME _PASTE2(init,MODULE_NAME)
#endif
#define _MODULE_STRING _XSTR(MODULE_NAME)

typedef struct {
	PyObject_HEAD
	hash_state st;
} ALGobject;

/* Please see PEP3123 for a discussion of PyObject_HEAD and changes made in 3.x to make it conform to Standard C.
 * These changes also dictate using Py_TYPE to check type, and PyVarObject_HEAD_INIT(NULL, 0) to initialize
 */
#ifdef IS_PY3K
static PyTypeObject ALGtype;
#define is_ALGobject(v) (Py_TYPE(v) == &ALGtype)
#else
staticforward PyTypeObject ALGtype;
#define is_ALGobject(v) ((v)->ob_type == &ALGtype)
#define PyLong_FromLong PyInt_FromLong /* For Python 2.x */
#endif

static ALGobject *
newALGobject(void)
{
	ALGobject *new;

	new = PyObject_New(ALGobject, &ALGtype);
	return new;
}

/* Internal methods for a hashing object */

static void
ALG_dealloc(PyObject *ptr)
{
	ALGobject *self = (ALGobject *)ptr;

	/* Overwrite the contents of the object */
	memset((char*)&(self->st), 0, sizeof(hash_state));
	PyObject_Del(ptr);
}


/* External methods for a hashing object */

static char ALG_copy__doc__[] = 
"copy(): Return a copy of the hashing object.";

static PyObject *
ALG_copy(ALGobject *self, PyObject *args)
{
	ALGobject *newobj;

	if (!PyArg_ParseTuple(args, "")) {
		return NULL;
	}
	
	if ( (newobj = newALGobject())==NULL)
		return NULL;

	hash_copy(&(self->st), &(newobj->st));
	return((PyObject *)newobj); 
}

static char ALG_digest__doc__[] = 
"digest(): Return the digest value as a string of binary data.";

static PyObject *
ALG_digest(ALGobject *self, PyObject *args)
{
	if (!PyArg_ParseTuple(args, ""))
		return NULL;

	return (PyObject *)hash_digest(&(self->st));
}

static char ALG_hexdigest__doc__[] = 
"hexdigest(): Return the digest value as a string of hexadecimal digits.";

static PyObject *
ALG_hexdigest(ALGobject *self, PyObject *args)
{
	PyObject *value, *retval;
	unsigned char *raw_digest, *hex_digest;
	int i, j, size;

	if (!PyArg_ParseTuple(args, ""))
		return NULL;

	/* Get the raw (binary) digest value */
	value = (PyObject *)hash_digest(&(self->st));
	size = PyBytes_Size(value);
	raw_digest = (unsigned char *) PyBytes_AsString(value);

	/* Create a new string */
	retval = PyBytes_FromStringAndSize(NULL, size * 2 );
	hex_digest = (unsigned char *) PyBytes_AsString(retval);

	/* Make hex version of the digest */
	for(i=j=0; i<size; i++)
	{
		char c;
		c = raw_digest[i] / 16; c = (c>9) ? c+'a'-10 : c + '0';
		hex_digest[j++] = c;
		c = raw_digest[i] % 16; c = (c>9) ? c+'a'-10 : c + '0';
		hex_digest[j++] = c;
	}
#ifdef IS_PY3K
	/* Create a text string return value */
	retval = PyUnicode_FromEncodedObject(retval,"latin-1","strict");
#endif

	Py_DECREF(value);
	return retval;
}

static char ALG_update__doc__[] = 
"update(string): Update this hashing object's state with the provided string.";

static PyObject *
ALG_update(ALGobject *self, PyObject *args)
{
	unsigned char *cp;
	int len;

	if (!PyArg_ParseTuple(args, "s#", &cp, &len))
		return NULL;

	Py_BEGIN_ALLOW_THREADS;

	hash_update(&(self->st), cp, len);
	Py_END_ALLOW_THREADS;

	Py_INCREF(Py_None);

	return Py_None;
}

/** Forward declaration for this module's new() method **/
static char ALG_new__doc__[];
static PyObject *ALG_new(PyObject*, PyObject*);

static PyMethodDef ALG_methods[] = {
	{"copy", (PyCFunction)ALG_copy, METH_VARARGS, ALG_copy__doc__},
	{"digest", (PyCFunction)ALG_digest, METH_VARARGS, ALG_digest__doc__},
	{"hexdigest", (PyCFunction)ALG_hexdigest, METH_VARARGS, ALG_hexdigest__doc__},
	{"update", (PyCFunction)ALG_update, METH_VARARGS, ALG_update__doc__},
	{"new", (PyCFunction)ALG_new, METH_VARARGS, ALG_new__doc__},
	{NULL,			NULL}		/* sentinel */
};

static PyObject *
#ifdef IS_PY3K
ALG_getattro(PyObject *self, PyObject *attr)
#else
ALG_getattr(PyObject *self, char *name)
#endif
{
#ifdef IS_PY3K
	if (!PyUnicode_Check(attr))
		goto generic;
 
	if (PyUnicode_CompareWithASCIIString(attr, "digest_size")==0)
#else
	if (strcmp(name, "digest_size")==0)
<<<<<<< HEAD
		return PyInt_FromLong(DIGEST_SIZE);
=======
#endif
		return PyLong_FromLong(DIGEST_SIZE);

#ifdef IS_PY3K
  generic:
	return PyObject_GenericGetAttr(self, attr);
#else
>>>>>>> b9658a26
	return Py_FindMethod(ALG_methods, self, name);
#endif
}

static PyTypeObject ALGtype = {
#ifdef IS_PY3K
	PyVarObject_HEAD_INIT(NULL, 0)  /* deferred type init for compilation on Windows, type will be filled in at runtime */
#else
	PyObject_HEAD_INIT(NULL)
	0,			/*ob_size*/
#endif
 	_MODULE_STRING,			/*tp_name*/
 	sizeof(ALGobject),	/*tp_size*/
 	0,			/*tp_itemsize*/
 	/* methods */
	(destructor) ALG_dealloc, /*tp_dealloc*/
 	0,			/*tp_print*/
#ifdef IS_PY3K
	0, 			/*tp_getattr*/
#else
	ALG_getattr, /*tp_getattr*/
#endif
 	0,			/*tp_setattr*/
 	0,			/*tp_compare*/
 	0,			/*tp_repr*/
    0,			/*tp_as_number*/
#ifdef IS_PY3K
	0,				/*tp_as_sequence */
	0,				/*tp_as_mapping */
	0,				/*tp_hash*/
	0,				/*tp_call*/
	0,				/*tp_str*/
	ALG_getattro,	/*tp_getattro*/
	0,				/*tp_setattro*/
	0,				/*tp_as_buffer*/
	Py_TPFLAGS_DEFAULT,		/*tp_flags*/
	0,				/*tp_doc*/
	0,				/*tp_traverse*/
	0,				/*tp_clear*/
	0,				/*tp_richcompare*/
	0,				/*tp_weaklistoffset*/
	0,				/*tp_iter*/
	0,				/*tp_iternext*/
	ALG_methods,		/*tp_methods*/
#endif
 };

/* The single module-level function: new() */

static char ALG_new__doc__[] =
"new([string]): Return a new " _MODULE_STRING 
" hashing object.  An optional string "
"argument may be provided; if present, this string will be "
"automatically hashed into the initial state of the object."; 

/** This method belong to both the module and the hash object **/
static PyObject *
ALG_new(PyObject *self, PyObject *args)
{
        ALGobject *new;
	unsigned char *cp = NULL;
	int len;
	
	if ((new = newALGobject()) == NULL)
		return NULL;

	if (!PyArg_ParseTuple(args, "|s#",
			      &cp, &len)) {
	        Py_DECREF(new);
		return NULL;
	}

        hash_init(&(new->st));

	if (PyErr_Occurred()) {
		Py_DECREF(new); 
		return NULL;
	}
	if (cp) {
		Py_BEGIN_ALLOW_THREADS;
		hash_update(&(new->st), cp, len);
		Py_END_ALLOW_THREADS;
	}

	return (PyObject *)new;
}

/* List of functions exported by this module */

static struct PyMethodDef ALG_functions[] = {
	{"new", (PyCFunction)ALG_new, METH_VARARGS, ALG_new__doc__},
	{NULL,			NULL}		 /* Sentinel */
};

#ifdef IS_PY3K
static struct PyModuleDef moduledef = {
	PyModuleDef_HEAD_INIT,
	"Crypto.Hash." _MODULE_STRING,
	NULL,
	-1,
	ALG_functions,
	NULL,
	NULL,
	NULL,
	NULL
};
#endif

/* Initialize this module. */

/* Deal with old API in Python 2.1 */
#if PYTHON_API_VERSION < 1011
#define PyModule_AddIntConstant(m,n,v) {PyObject *o=PyInt_FromLong(v); \
           if (o!=NULL) \
             {PyDict_SetItemString(PyModule_GetDict(m),n,o); Py_DECREF(o);}}
#endif

#ifdef IS_PY3K
PyMODINIT_FUNC
#else
void
#endif
_MODULE_NAME (void)
{
	PyObject *m;

#ifdef IS_PY3K
	/* PyType_Ready automatically fills in ob_type with &PyType_Type if it's not already set */
	if (PyType_Ready(&ALGtype) < 0)
		return NULL;

	/* Create the module and add the functions */
	m = PyModule_Create(&moduledef);
   if (m == NULL)
        return NULL;
#else
	ALGtype.ob_type = &PyType_Type;
	m = Py_InitModule("Crypto.Hash." _MODULE_STRING, ALG_functions);
#endif

	/* Add some symbolic constants to the module */
	PyModule_AddIntConstant(m, "digest_size", DIGEST_SIZE);
	PyModule_AddIntConstant(m, "block_size", BLOCK_SIZE);

	/* Check for errors */
	if (PyErr_Occurred())
		Py_FatalError("can't initialize module " 
                              _MODULE_STRING);
#ifdef IS_PY3K
	return m;
#endif
}<|MERGE_RESOLUTION|>--- conflicted
+++ resolved
@@ -203,19 +203,16 @@
 		goto generic;
  
 	if (PyUnicode_CompareWithASCIIString(attr, "digest_size")==0)
+		return PyLong_FromLong(DIGEST_SIZE);
 #else
 	if (strcmp(name, "digest_size")==0)
-<<<<<<< HEAD
 		return PyInt_FromLong(DIGEST_SIZE);
-=======
-#endif
-		return PyLong_FromLong(DIGEST_SIZE);
+#endif
 
 #ifdef IS_PY3K
   generic:
 	return PyObject_GenericGetAttr(self, attr);
 #else
->>>>>>> b9658a26
 	return Py_FindMethod(ALG_methods, self, name);
 #endif
 }
